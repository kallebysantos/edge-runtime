--- conflicted
+++ resolved
@@ -1,13 +1,7 @@
 #!/usr/bin/env bash
 
 # --features cli/tracing
-<<<<<<< HEAD
-GIT_V_TAG=0.1.1 cargo build && SB_AI_MODELS_DIR='./temp/models/' EDGE_RUNTIME_PORT=9998 RUST_BACKTRACE=full ./target/debug/edge-runtime "$@" start \
-	--main-service ./examples/main \
-	--event-worker ./examples/event-manager
-=======
 GIT_V_TAG=0.1.1 cargo build --features cli/tracing && \
 EDGE_RUNTIME_PORT=9998 RUST_BACKTRACE=full ./target/debug/edge-runtime "$@" start \
     --main-service ./examples/main \
-    --event-worker ./examples/event-manager
->>>>>>> 29d2176c
+    --event-worker ./examples/event-manager